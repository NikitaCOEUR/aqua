---
# Separate the workflow for actionlint to other workflows, because if a workflow for actionlint is broken actionlint isn't run
name: actionlint
on:
  pull_request:
    paths:
      - .github/workflows/*.yaml
      - aqua/imports/actionlint.yaml
      - aqua/imports/reviewdog.yaml
jobs:
  actionlint:
    uses: suzuki-shunsuke/actionlint-workflow/.github/workflows/actionlint.yaml@6196583ab88cd36f36f7260fca4e8e4b2c4c9b66 # v0.4.1
    with:
<<<<<<< HEAD
      aqua_version: v2.2.1
      aqua_policy_config: aqua/aqua-policy.yaml
=======
      aqua_version: v2.2.2
      aqua_policy_config: aqua/policy.yaml
>>>>>>> f38635dd
    permissions:
      pull-requests: write
      contents: read<|MERGE_RESOLUTION|>--- conflicted
+++ resolved
@@ -11,13 +11,8 @@
   actionlint:
     uses: suzuki-shunsuke/actionlint-workflow/.github/workflows/actionlint.yaml@6196583ab88cd36f36f7260fca4e8e4b2c4c9b66 # v0.4.1
     with:
-<<<<<<< HEAD
-      aqua_version: v2.2.1
+      aqua_version: v2.2.2
       aqua_policy_config: aqua/aqua-policy.yaml
-=======
-      aqua_version: v2.2.2
-      aqua_policy_config: aqua/policy.yaml
->>>>>>> f38635dd
     permissions:
       pull-requests: write
       contents: read