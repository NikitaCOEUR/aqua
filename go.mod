--- conflicted
+++ resolved
@@ -27,13 +27,8 @@
 	github.com/suzuki-shunsuke/go-osenv v0.1.0
 	github.com/suzuki-shunsuke/go-timeout v1.0.0
 	github.com/suzuki-shunsuke/logrus-error v0.1.4
-<<<<<<< HEAD
-	github.com/urfave/cli/v2 v2.23.6
-	golang.org/x/oauth2 v0.1.0
-=======
 	github.com/urfave/cli/v2 v2.23.7
 	golang.org/x/oauth2 v0.3.0
->>>>>>> bb500bf4
 	golang.org/x/sys v0.3.0
 	gopkg.in/yaml.v2 v2.4.0
 )
@@ -199,15 +194,11 @@
 	github.com/pierrec/lz4/v4 v4.1.2 // indirect
 	github.com/pkg/errors v0.9.1 // indirect
 	github.com/pmezard/go-difflib v1.0.0 // indirect
-<<<<<<< HEAD
 	github.com/prometheus/client_golang v1.13.0 // indirect
 	github.com/prometheus/client_model v0.2.0 // indirect
 	github.com/prometheus/common v0.37.0 // indirect
 	github.com/prometheus/procfs v0.8.0 // indirect
-	github.com/rivo/uniseg v0.4.2 // indirect
-=======
 	github.com/rivo/uniseg v0.4.3 // indirect
->>>>>>> bb500bf4
 	github.com/russross/blackfriday/v2 v2.1.0 // indirect
 	github.com/sassoftware/relic v0.0.0-20210427151427-dfb082b79b74 // indirect
 	github.com/secure-systems-lab/go-securesystemslib v0.4.0 // indirect
@@ -244,7 +235,6 @@
 	github.com/xi2/xz v0.0.0-20171230120015-48954b6210f8 // indirect
 	github.com/xiang90/probing v0.0.0-20190116061207-43a291ad63a2 // indirect
 	github.com/xrash/smetrics v0.0.0-20201216005158-039620a65673 // indirect
-<<<<<<< HEAD
 	go.etcd.io/bbolt v1.3.6 // indirect
 	go.etcd.io/etcd/api/v3 v3.6.0-alpha.0 // indirect
 	go.etcd.io/etcd/client/pkg/v3 v3.6.0-alpha.0 // indirect
@@ -269,23 +259,16 @@
 	go.uber.org/atomic v1.10.0 // indirect
 	go.uber.org/multierr v1.8.0 // indirect
 	go.uber.org/zap v1.23.0 // indirect
-	golang.org/x/crypto v0.3.0 // indirect
+	golang.org/x/crypto v0.4.0 // indirect
 	golang.org/x/exp v0.0.0-20220823124025-807a23277127 // indirect
 	golang.org/x/mod v0.6.0 // indirect
-	golang.org/x/net v0.2.0 // indirect
+	golang.org/x/net v0.3.0 // indirect
 	golang.org/x/sync v0.1.0 // indirect
-	golang.org/x/term v0.2.0 // indirect
-	golang.org/x/text v0.4.0 // indirect
+	golang.org/x/term v0.3.0 // indirect
+	golang.org/x/text v0.5.0 // indirect
 	golang.org/x/time v0.0.0-20220922220347-f3bd1da661af // indirect
 	golang.org/x/tools v0.1.12 // indirect
 	golang.org/x/xerrors v0.0.0-20220609144429-65e65417b02f // indirect
-=======
-	golang.org/x/crypto v0.4.0 // indirect
-	golang.org/x/net v0.3.0 // indirect
-	golang.org/x/term v0.3.0 // indirect
-	golang.org/x/text v0.5.0 // indirect
-	golang.org/x/xerrors v0.0.0-20200804184101-5ec99f83aff1 // indirect
->>>>>>> bb500bf4
 	google.golang.org/appengine v1.6.7 // indirect
 	google.golang.org/genproto v0.0.0-20221014213838-99cd37c6964a // indirect
 	google.golang.org/grpc v1.50.1 // indirect
