{
  "$schema": "https://json-schema.org/draft/2020-12/schema",
  "$id": "https://github.com/aquaproj/aqua/pkg/config/registry/config",
  "$ref": "#/$defs/Config",
  "$defs": {
    "Alias": {
      "properties": {
        "name": {
          "type": "string"
        }
      },
      "additionalProperties": false,
      "type": "object",
      "required": [
        "name"
      ]
    },
    "Checksum": {
      "properties": {
        "type": {
          "type": "string"
        },
        "path": {
          "type": "string"
        },
        "url": {
          "type": "string"
        },
        "file_format": {
          "type": "string"
        },
        "algorithm": {
          "type": "string"
        },
        "pattern": {
          "$ref": "#/$defs/ChecksumPattern"
        }
      },
      "additionalProperties": false,
      "type": "object",
      "required": [
        "type",
        "file_format"
      ]
    },
    "ChecksumPattern": {
      "properties": {
        "checksum": {
          "type": "string"
        },
        "file": {
          "type": "string"
        }
      },
      "additionalProperties": false,
      "type": "object",
      "required": [
        "checksum",
        "file"
      ]
    },
    "Config": {
      "properties": {
        "packages": {
<<<<<<< HEAD
          "$ref": "#/$defs/PackageInfos"
=======
          "oneOf": [
            {
              "items": {
                "$ref": "#/$defs/PackageInfo"
              },
              "type": "array"
            },
            {
              "type": "null"
            }
          ]
>>>>>>> fa4809f6
        }
      },
      "additionalProperties": false,
      "type": "object",
      "required": [
        "packages"
      ]
    },
    "File": {
      "properties": {
        "name": {
          "type": "string"
        },
        "src": {
          "type": "string"
        },
        "dir": {
          "type": "string"
        }
      },
      "additionalProperties": false,
      "type": "object"
    },
    "FormatOverride": {
      "properties": {
        "goos": {
          "type": "string",
          "enum": [
            "aix",
            "android",
            "darwin",
            "dragonfly",
            "freebsd",
            "illumos",
            "ios",
            "linux",
            "netbsd",
            "openbsd",
            "plan9",
            "solaris",
            "windows"
          ]
        },
        "format": {
          "type": "string",
          "examples": [
            "tar.gz",
            "raw",
            "zip"
          ]
        }
      },
      "additionalProperties": false,
      "type": "object",
      "required": [
        "goos",
        "format"
      ]
    },
    "Override": {
      "properties": {
        "goos": {
          "type": "string",
          "enum": [
            "aix",
            "android",
            "darwin",
            "dragonfly",
            "freebsd",
            "illumos",
            "ios",
            "linux",
            "netbsd",
            "openbsd",
            "plan9",
            "solaris",
            "windows"
          ]
        },
        "goarch": {
          "type": "string",
          "enum": [
            "386",
            "amd64",
            "arm",
            "arm64",
            "mips",
            "mips64",
            "mips64le",
            "mipsle",
            "ppc64",
            "ppc64le",
            "riscv64",
            "s390x"
          ]
        },
        "replacements": {
          "$ref": "#/$defs/Replacements"
        },
        "format": {
          "type": "string",
          "examples": [
            "tar.gz",
            "raw",
            "zip"
          ]
        },
        "asset": {
          "type": "string"
        },
        "files": {
          "items": {
            "$ref": "#/$defs/File"
          },
          "type": "array"
        },
        "url": {
          "type": "string"
        },
        "complete_windows_ext": {
          "type": "boolean"
        },
        "windows_ext": {
          "type": "string"
        },
        "checksum": {
          "$ref": "#/$defs/Checksum"
        }
      },
      "additionalProperties": false,
      "type": "object"
    },
    "PackageInfo": {
      "properties": {
        "name": {
          "type": "string"
        },
        "type": {
          "type": "string",
          "enum": [
            "github_release",
            "github_content",
            "github_archive",
            "http",
            "go",
            "go_install"
          ]
        },
        "repo_owner": {
          "type": "string"
        },
        "repo_name": {
          "type": "string"
        },
        "asset": {
          "type": "string"
        },
        "path": {
          "type": "string"
        },
        "format": {
          "type": "string",
          "examples": [
            "tar.gz",
            "raw",
            "zip"
          ]
        },
        "files": {
          "items": {
            "$ref": "#/$defs/File"
          },
          "type": "array"
        },
        "url": {
          "type": "string"
        },
        "description": {
          "type": "string"
        },
        "link": {
          "type": "string"
        },
        "replacements": {
          "$ref": "#/$defs/Replacements"
        },
        "overrides": {
          "items": {
            "$ref": "#/$defs/Override"
          },
          "type": "array"
        },
        "format_overrides": {
          "items": {
            "$ref": "#/$defs/FormatOverride"
          },
          "type": "array"
        },
        "version_constraint": {
          "type": "string"
        },
        "version_overrides": {
          "items": {
            "$ref": "#/$defs/VersionOverride"
          },
          "type": "array"
        },
        "supported_if": {
          "type": "string"
        },
        "supported_envs": {
          "$ref": "#/$defs/SupportedEnvs"
        },
        "version_filter": {
          "type": "string"
        },
        "rosetta2": {
          "type": "boolean"
        },
        "aliases": {
          "items": {
            "$ref": "#/$defs/Alias"
          },
          "type": "array"
        },
        "version_source": {
          "type": "string",
          "enum": [
            "github_tag"
          ]
        },
        "complete_windows_ext": {
          "type": "boolean"
        },
        "windows_ext": {
          "type": "string"
        },
        "search_words": {
          "items": {
            "type": "string"
          },
          "type": "array"
        },
        "checksum": {
          "$ref": "#/$defs/Checksum"
        }
      },
      "additionalProperties": false,
      "type": "object",
      "required": [
        "type"
      ]
    },
    "PackageInfos": {
      "items": {
        "$ref": "#/$defs/PackageInfo"
      },
      "type": "array"
    },
    "Replacements": {
      "properties": {
        "aix": {
          "type": "string"
        },
        "android": {
          "type": "string"
        },
        "darwin": {
          "type": "string"
        },
        "dragonfly": {
          "type": "string"
        },
        "freebsd": {
          "type": "string"
        },
        "illumos": {
          "type": "string"
        },
        "ios": {
          "type": "string"
        },
        "linux": {
          "type": "string"
        },
        "netbsd": {
          "type": "string"
        },
        "openbsd": {
          "type": "string"
        },
        "plan9": {
          "type": "string"
        },
        "solaris": {
          "type": "string"
        },
        "windows": {
          "type": "string"
        },
        "386": {
          "type": "string"
        },
        "amd64": {
          "type": "string"
        },
        "arm": {
          "type": "string"
        },
        "arm64": {
          "type": "string"
        },
        "mips": {
          "type": "string"
        },
        "mips64": {
          "type": "string"
        },
        "mips64le": {
          "type": "string"
        },
        "mipsle": {
          "type": "string"
        },
        "ppc64": {
          "type": "string"
        },
        "ppc64le": {
          "type": "string"
        },
        "riscv64": {
          "type": "string"
        },
        "s390x": {
          "type": "string"
        }
      },
      "type": "object"
    },
    "SupportedEnvs": {
      "items": {
        "type": "string",
        "enum": [
          "all",
          "aix",
          "android",
          "darwin",
          "dragonfly",
          "freebsd",
          "illumos",
          "ios",
          "linux",
          "netbsd",
          "openbsd",
          "plan9",
          "solaris",
          "windows",
          "386",
          "amd64",
          "arm",
          "arm64",
          "mips",
          "mips64",
          "mips64le",
          "mipsle",
          "ppc64",
          "ppc64le",
          "riscv64",
          "s390x",
          "aix/386",
          "aix/amd64",
          "aix/arm",
          "aix/arm64",
          "aix/mips",
          "aix/mips64",
          "aix/mips64le",
          "aix/mipsle",
          "aix/ppc64",
          "aix/ppc64le",
          "aix/riscv64",
          "aix/s390x",
          "android/386",
          "android/amd64",
          "android/arm",
          "android/arm64",
          "android/mips",
          "android/mips64",
          "android/mips64le",
          "android/mipsle",
          "android/ppc64",
          "android/ppc64le",
          "android/riscv64",
          "android/s390x",
          "darwin/386",
          "darwin/amd64",
          "darwin/arm",
          "darwin/arm64",
          "darwin/mips",
          "darwin/mips64",
          "darwin/mips64le",
          "darwin/mipsle",
          "darwin/ppc64",
          "darwin/ppc64le",
          "darwin/riscv64",
          "darwin/s390x",
          "dragonfly/386",
          "dragonfly/amd64",
          "dragonfly/arm",
          "dragonfly/arm64",
          "dragonfly/mips",
          "dragonfly/mips64",
          "dragonfly/mips64le",
          "dragonfly/mipsle",
          "dragonfly/ppc64",
          "dragonfly/ppc64le",
          "dragonfly/riscv64",
          "dragonfly/s390x",
          "freebsd/386",
          "freebsd/amd64",
          "freebsd/arm",
          "freebsd/arm64",
          "freebsd/mips",
          "freebsd/mips64",
          "freebsd/mips64le",
          "freebsd/mipsle",
          "freebsd/ppc64",
          "freebsd/ppc64le",
          "freebsd/riscv64",
          "freebsd/s390x",
          "illumos/386",
          "illumos/amd64",
          "illumos/arm",
          "illumos/arm64",
          "illumos/mips",
          "illumos/mips64",
          "illumos/mips64le",
          "illumos/mipsle",
          "illumos/ppc64",
          "illumos/ppc64le",
          "illumos/riscv64",
          "illumos/s390x",
          "ios/386",
          "ios/amd64",
          "ios/arm",
          "ios/arm64",
          "ios/mips",
          "ios/mips64",
          "ios/mips64le",
          "ios/mipsle",
          "ios/ppc64",
          "ios/ppc64le",
          "ios/riscv64",
          "ios/s390x",
          "linux/386",
          "linux/amd64",
          "linux/arm",
          "linux/arm64",
          "linux/mips",
          "linux/mips64",
          "linux/mips64le",
          "linux/mipsle",
          "linux/ppc64",
          "linux/ppc64le",
          "linux/riscv64",
          "linux/s390x",
          "netbsd/386",
          "netbsd/amd64",
          "netbsd/arm",
          "netbsd/arm64",
          "netbsd/mips",
          "netbsd/mips64",
          "netbsd/mips64le",
          "netbsd/mipsle",
          "netbsd/ppc64",
          "netbsd/ppc64le",
          "netbsd/riscv64",
          "netbsd/s390x",
          "openbsd/386",
          "openbsd/amd64",
          "openbsd/arm",
          "openbsd/arm64",
          "openbsd/mips",
          "openbsd/mips64",
          "openbsd/mips64le",
          "openbsd/mipsle",
          "openbsd/ppc64",
          "openbsd/ppc64le",
          "openbsd/riscv64",
          "openbsd/s390x",
          "plan9/386",
          "plan9/amd64",
          "plan9/arm",
          "plan9/arm64",
          "plan9/mips",
          "plan9/mips64",
          "plan9/mips64le",
          "plan9/mipsle",
          "plan9/ppc64",
          "plan9/ppc64le",
          "plan9/riscv64",
          "plan9/s390x",
          "solaris/386",
          "solaris/amd64",
          "solaris/arm",
          "solaris/arm64",
          "solaris/mips",
          "solaris/mips64",
          "solaris/mips64le",
          "solaris/mipsle",
          "solaris/ppc64",
          "solaris/ppc64le",
          "solaris/riscv64",
          "solaris/s390x",
          "windows/386",
          "windows/amd64",
          "windows/arm",
          "windows/arm64",
          "windows/mips",
          "windows/mips64",
          "windows/mips64le",
          "windows/mipsle",
          "windows/ppc64",
          "windows/ppc64le",
          "windows/riscv64",
          "windows/s390x"
        ]
      },
      "type": "array"
    },
    "VersionOverride": {
      "properties": {
        "type": {
          "type": "string",
          "enum": [
            "github_release",
            "github_content",
            "github_archive",
            "http"
          ]
        },
        "repo_owner": {
          "type": "string"
        },
        "repo_name": {
          "type": "string"
        },
        "asset": {
          "type": "string"
        },
        "path": {
          "type": "string"
        },
        "format": {
          "type": "string",
          "examples": [
            "tar.gz",
            "raw",
            "zip"
          ]
        },
        "files": {
          "items": {
            "$ref": "#/$defs/File"
          },
          "type": "array"
        },
        "url": {
          "type": "string"
        },
        "replacements": {
          "$ref": "#/$defs/Replacements"
        },
        "overrides": {
          "items": {
            "$ref": "#/$defs/Override"
          },
          "type": "array"
        },
        "format_overrides": {
          "items": {
            "$ref": "#/$defs/FormatOverride"
          },
          "type": "array"
        },
        "supported_if": {
          "type": "string"
        },
        "supported_envs": {
          "$ref": "#/$defs/SupportedEnvs"
        },
        "version_constraint": {
          "type": "string"
        },
        "version_filter": {
          "type": "string"
        },
        "version_source": {
          "type": "string"
        },
        "rosetta2": {
          "type": "boolean"
        },
        "complete_windows_ext": {
          "type": "boolean"
        },
        "windows_ext": {
          "type": "string"
        },
        "checksum": {
          "$ref": "#/$defs/Checksum"
        }
      },
      "additionalProperties": false,
      "type": "object"
    }
  }
}<|MERGE_RESOLUTION|>--- conflicted
+++ resolved
@@ -62,9 +62,6 @@
     "Config": {
       "properties": {
         "packages": {
-<<<<<<< HEAD
-          "$ref": "#/$defs/PackageInfos"
-=======
           "oneOf": [
             {
               "items": {
@@ -76,7 +73,6 @@
               "type": "null"
             }
           ]
->>>>>>> fa4809f6
         }
       },
       "additionalProperties": false,
