---
version: "3.9"
services:
  main:
    build:
      context: .
      args:
<<<<<<< HEAD
        aqua_version: v0.1.0
        aqua_installer_version: v0.1.1
=======
        aqua_version: v0.1.0-10
        aqua_installer_version: v0.1.2
>>>>>>> 782735e3
    tty: true
    stdin_open: true
    volumes:
    - ".:/workspace"
    working_dir: /workspace
    environment:
    - "PATH=/workspace/.aqua/bin:/usr/local/sbin:/usr/local/bin:/usr/sbin:/usr/bin:/sbin:/bin"
    - GITHUB_TOKEN<|MERGE_RESOLUTION|>--- conflicted
+++ resolved
@@ -5,13 +5,8 @@
     build:
       context: .
       args:
-<<<<<<< HEAD
         aqua_version: v0.1.0
-        aqua_installer_version: v0.1.1
-=======
-        aqua_version: v0.1.0-10
         aqua_installer_version: v0.1.2
->>>>>>> 782735e3
     tty: true
     stdin_open: true
     volumes:
