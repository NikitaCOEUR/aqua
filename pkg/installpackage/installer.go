--- conflicted
+++ resolved
@@ -30,26 +30,6 @@
 const proxyName = "aqua-proxy"
 
 type InstallerImpl struct {
-<<<<<<< HEAD
-	rootDir            string
-	maxParallelism     int
-	downloader         download.ClientAPI
-	checksumDownloader download.ChecksumDownloader
-	checksumFileParser *checksum.FileParser
-	checksumCalculator ChecksumCalculator
-	runtime            *runtime.Runtime
-	fs                 afero.Fs
-	linker             domain.Linker
-	executor           Executor
-	unarchiver         Unarchiver
-	cosign             cosign.Verifier
-	slsaVerifier       slsa.Verifier
-	progressBar        bool
-	onlyLink           bool
-	copyDir            string
-	policyChecker      policy.Checker
-	cosignInstaller    *Cosign
-=======
 	rootDir               string
 	maxParallelism        int
 	downloader            download.ClientAPI
@@ -65,12 +45,10 @@
 	slsaVerifier          slsa.Verifier
 	progressBar           bool
 	onlyLink              bool
-	isTest                bool
 	copyDir               string
 	policyChecker         policy.Checker
 	cosignInstaller       *Cosign
 	slsaVerifierInstaller *SLSAVerifier
->>>>>>> 4a41b496
 }
 
 func New(param *config.Param, downloader download.ClientAPI, rt *runtime.Runtime, fs afero.Fs, linker domain.Linker, executor Executor, chkDL download.ChecksumDownloader, chkCalc ChecksumCalculator, unarchiver unarchive.Unarchiver, policyChecker policy.Checker, cosignVerifier cosign.Verifier, slsaVerifier slsa.Verifier) *InstallerImpl {
@@ -218,11 +196,7 @@
 	return nil
 }
 
-<<<<<<< HEAD
-func (inst *InstallerImpl) InstallPackage(ctx context.Context, logE *logrus.Entry, param *ParamInstallPackage) error {
-=======
 func (inst *InstallerImpl) InstallPackage(ctx context.Context, logE *logrus.Entry, param *ParamInstallPackage) error { //nolint:cyclop,funlen,gocognit
->>>>>>> 4a41b496
 	pkg := param.Pkg
 	checksums := param.Checksums
 	pkgInfo := pkg.PackageInfo
@@ -287,20 +261,13 @@
 	for _, file := range pkgInfo.GetFiles() {
 		file := file
 		logE := logE.WithField("file_name", file.Name)
-<<<<<<< HEAD
-		if err := inst.checkAndCopyFile(pkg, file, logE); err != nil {
-			return fmt.Errorf("check file_src is correct: %w", err)
-=======
 		var errFileNotFound *FileNotFoundError
 		if err := inst.checkAndCopyFile(ctx, pkg, file, logE); err != nil {
 			if errors.As(err, &errFileNotFound) {
 				notFound = true
 			}
-			if inst.isTest {
-				failed = true
-			}
+			failed = true
 			logerr.WithError(logE, err).Log(logLevel, "check file_src is correct")
->>>>>>> 4a41b496
 		}
 	}
 	if notFound { //nolint:nestif
@@ -355,41 +322,8 @@
 	RequireChecksum bool
 }
 
-<<<<<<< HEAD
-func (inst *InstallerImpl) checkAndCopyFile(pkg *config.Package, file *registry.File, logE *logrus.Entry) error {
-	exePath, err := inst.checkFileSrc(pkg, file, logE)
-=======
-func (inst *InstallerImpl) checkFileSrcGo(ctx context.Context, pkg *config.Package, file *registry.File, logE *logrus.Entry) (string, error) {
-	pkgInfo := pkg.PackageInfo
-	exePath := filepath.Join(inst.rootDir, "pkgs", pkgInfo.GetType(), "github.com", pkgInfo.RepoOwner, pkgInfo.RepoName, pkg.Package.Version, "bin", file.Name)
-	if isWindows(inst.runtime.GOOS) {
-		exePath += ".exe"
-	}
-	dir, err := pkg.RenderDir(file, inst.runtime)
-	if err != nil {
-		return "", fmt.Errorf("render file dir: %w", err)
-	}
-	exeDir := filepath.Join(inst.rootDir, "pkgs", pkgInfo.GetType(), "github.com", pkgInfo.RepoOwner, pkgInfo.RepoName, pkg.Package.Version, "src", dir)
-	if _, err := inst.fs.Stat(exePath); err == nil {
-		return exePath, nil
-	}
-	src := file.Src
-	if src == "" {
-		src = "."
-	}
-	logE.WithFields(logrus.Fields{
-		"go_src":       src,
-		"go_build_dir": exeDir,
-	}).Info("building Go tool")
-	if _, err := inst.executor.GoBuild(ctx, exePath, src, exeDir); err != nil {
-		return "", fmt.Errorf("build Go tool: %w", err)
-	}
-	return exePath, nil
-}
-
 func (inst *InstallerImpl) checkAndCopyFile(ctx context.Context, pkg *config.Package, file *registry.File, logE *logrus.Entry) error {
 	exePath, err := inst.checkFileSrc(ctx, pkg, file, logE)
->>>>>>> 4a41b496
 	if err != nil {
 		return fmt.Errorf("check file_src is correct: %w", err)
 	}
