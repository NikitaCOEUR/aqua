--- conflicted
+++ resolved
@@ -19,7 +19,6 @@
 const dirPermission os.FileMode = 0o775
 
 type Controller struct {
-<<<<<<< HEAD
 	packageInstaller   domain.PackageInstaller
 	rootDir            string
 	configFinder       ConfigFinder
@@ -28,19 +27,9 @@
 	fs                 afero.Fs
 	runtime            *runtime.Runtime
 	skipLink           bool
+	tags               map[string]struct{}
+	excludedTags       map[string]struct{}
 	policyConfigReader domain.PolicyConfigReader
-=======
-	packageInstaller  domain.PackageInstaller
-	rootDir           string
-	configFinder      ConfigFinder
-	configReader      domain.ConfigReader
-	registryInstaller domain.RegistryInstaller
-	fs                afero.Fs
-	runtime           *runtime.Runtime
-	tags              map[string]struct{}
-	excludedTags      map[string]struct{}
-	skipLink          bool
->>>>>>> c7113be2
 }
 
 type ConfigFinder interface {
@@ -49,7 +38,6 @@
 
 func New(param *config.Param, configFinder ConfigFinder, configReader domain.ConfigReader, registInstaller domain.RegistryInstaller, pkgInstaller domain.PackageInstaller, fs afero.Fs, rt *runtime.Runtime, policyConfigReader domain.PolicyConfigReader) *Controller {
 	return &Controller{
-<<<<<<< HEAD
 		rootDir:            param.RootDir,
 		configFinder:       configFinder,
 		configReader:       configReader,
@@ -58,19 +46,9 @@
 		fs:                 fs,
 		runtime:            rt,
 		skipLink:           param.SkipLink,
+		tags:               param.Tags,
+		excludedTags:       param.ExcludedTags,
 		policyConfigReader: policyConfigReader,
-=======
-		rootDir:           param.RootDir,
-		configFinder:      configFinder,
-		configReader:      configReader,
-		registryInstaller: registInstaller,
-		packageInstaller:  pkgInstaller,
-		fs:                fs,
-		runtime:           rt,
-		skipLink:          param.SkipLink,
-		tags:              param.Tags,
-		excludedTags:      param.ExcludedTags,
->>>>>>> c7113be2
 	}
 }
 
@@ -147,12 +125,9 @@
 		Registries:     registryContents,
 		ConfigFilePath: cfgFilePath,
 		SkipLink:       ctrl.skipLink,
-<<<<<<< HEAD
+		Tags:           ctrl.tags,
+		ExcludedTags:   ctrl.excludedTags,
 		PolicyConfig:   policyConfig,
 		PolicyFileDir:  policyFileDir,
-=======
-		Tags:           ctrl.tags,
-		ExcludedTags:   ctrl.excludedTags,
->>>>>>> c7113be2
 	})
 }