package aqua

func (cfg *Config) ChecksumEnabled() bool {
	if cfg == nil {
		return false
	}
	return cfg.Checksum.GetEnabled()
}

type Checksum struct {
<<<<<<< HEAD
	Enabled                  *bool              `json:"enabled,omitempty"`
	RequireChecksumInAdvance bool               `yaml:"require_checksum_in_advance" json:"require_checksum_in_advance,omitempty"`
	CreateJSON               bool               `yaml:"create_json" json:"create_json,omitempty"`
	RequireChecksum          bool               `yaml:"require_checksum" json:"require_checksum,omitempty"`
	SaveCalculatedChecksum   bool               `yaml:"save_calculated_checksum" json:"save_calculated_checksum,omitempty"`
	Excludes                 []*ChekcsumExclude `json:"excludes,omitempty"`
}

type ChekcsumExclude struct {
	Name     string   `json:"name,omitempty"`
	Registry string   `json:"registry,omitempty"`
	Version  string   `json:"version,omitempty"`
	Envs     []string `json:"envs,omitempty"`
}

func (chk *Checksum) GetEnabled() bool {
	if chk == nil || chk.Enabled == nil {
		return false
	}
	return *chk.Enabled
=======
	Enabled bool `json:"enabled,omitempty"`
>>>>>>> 163bec15
}<|MERGE_RESOLUTION|>--- conflicted
+++ resolved
@@ -8,13 +8,12 @@
 }
 
 type Checksum struct {
-<<<<<<< HEAD
 	Enabled                  *bool              `json:"enabled,omitempty"`
-	RequireChecksumInAdvance bool               `yaml:"require_checksum_in_advance" json:"require_checksum_in_advance,omitempty"`
-	CreateJSON               bool               `yaml:"create_json" json:"create_json,omitempty"`
-	RequireChecksum          bool               `yaml:"require_checksum" json:"require_checksum,omitempty"`
-	SaveCalculatedChecksum   bool               `yaml:"save_calculated_checksum" json:"save_calculated_checksum,omitempty"`
-	Excludes                 []*ChekcsumExclude `json:"excludes,omitempty"`
+	RequireChecksumInAdvance bool               `yaml:"require_checksum_in_advance" json:"-"`
+	CreateJSON               bool               `yaml:"create_json" json:"-"`
+	RequireChecksum          bool               `yaml:"require_checksum" json:"-"`
+	SaveCalculatedChecksum   bool               `yaml:"save_calculated_checksum" json:"-"`
+	Excludes                 []*ChekcsumExclude `json:"-"`
 }
 
 type ChekcsumExclude struct {
@@ -29,7 +28,4 @@
 		return false
 	}
 	return *chk.Enabled
-=======
-	Enabled bool `json:"enabled,omitempty"`
->>>>>>> 163bec15
 }