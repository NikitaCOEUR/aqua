--- conflicted
+++ resolved
@@ -17,24 +17,7 @@
 }
 
 type Checksum struct {
-<<<<<<< HEAD
-	Enabled *bool `json:"enabled,omitempty"`
-	// CreateJSON               bool               `yaml:"create_json" json:"-"`
-	RequireChecksum *bool `yaml:"require_checksum" json:"require_checksum,omitempty"`
-	// SaveCalculatedChecksum   bool               `yaml:"save_calculated_checksum" json:"-"`
-	// Excludes                 []*ChekcsumExclude `json:"-"`
-	SupportedEnvs registry.SupportedEnvs `yaml:"supported_envs" json:"supported_envs,omitempty"`
-}
-
-// type ChekcsumExclude struct {
-// 	Name     string   `json:"name,omitempty"`
-// 	Registry string   `json:"registry,omitempty"`
-// 	Version  string   `json:"version,omitempty"`
-// 	Envs     []string `json:"envs,omitempty"`
-// }
-=======
 	Enabled         *bool                  `json:"enabled,omitempty"`
 	RequireChecksum *bool                  `yaml:"require_checksum" json:"require_checksum,omitempty"`
 	SupportedEnvs   registry.SupportedEnvs `yaml:"supported_envs" json:"supported_envs,omitempty"`
-}
->>>>>>> 7ebb640b
+}