--- conflicted
+++ resolved
@@ -20,30 +20,6 @@
 type PackageInfo struct {
 	Name               string             `json:"name,omitempty" yaml:",omitempty"`
 	Type               string             `validate:"required" json:"type" jsonschema:"enum=github_release,enum=github_content,enum=github_archive,enum=http,enum=go,enum=go_install"`
-<<<<<<< HEAD
-	RepoOwner          string             `yaml:"repo_owner" json:"repo_owner,omitempty"`
-	RepoName           string             `yaml:"repo_name" json:"repo_name,omitempty"`
-	Asset              *string            `json:"asset,omitempty"`
-	Path               *string            `json:"path,omitempty"`
-	Format             string             `json:"format,omitempty" jsonschema:"example=tar.gz,example=raw"`
-	Files              []*File            `json:"files,omitempty"`
-	URL                *string            `json:"url,omitempty"`
-	Description        string             `json:"description,omitempty"`
-	Link               string             `json:"link,omitempty"`
-	Replacements       Replacements       `json:"replacements,omitempty"`
-	Overrides          []*Override        `json:"overrides,omitempty"`
-	FormatOverrides    []*FormatOverride  `yaml:"format_overrides" json:"format_overrides,omitempty"`
-	VersionConstraints string             `yaml:"version_constraint" json:"version_constraint,omitempty"`
-	VersionOverrides   []*VersionOverride `yaml:"version_overrides" json:"version_overrides,omitempty"`
-	SupportedIf        *string            `yaml:"supported_if" json:"supported_if,omitempty"`
-	SupportedEnvs      SupportedEnvs      `yaml:"supported_envs" json:"supported_envs,omitempty"`
-	VersionFilter      *string            `yaml:"version_filter" json:"version_filter,omitempty"`
-	Rosetta2           *bool              `json:"rosetta2,omitempty"`
-	Aliases            []*Alias           `json:"aliases,omitempty"`
-	VersionSource      string             `json:"version_source,omitempty" yaml:"version_source"`
-	CompleteWindowsExt *bool              `json:"complete_windows_ext,omitempty" yaml:"complete_windows_ext"`
-	WindowsExt         string             `json:"windows_ext,omitempty" yaml:"windows_ext"`
-=======
 	RepoOwner          string             `yaml:"repo_owner,omitempty" json:"repo_owner,omitempty"`
 	RepoName           string             `yaml:"repo_name,omitempty" json:"repo_name,omitempty"`
 	Asset              *string            `json:"asset,omitempty" yaml:",omitempty"`
@@ -53,7 +29,7 @@
 	URL                *string            `json:"url,omitempty" yaml:",omitempty"`
 	Description        string             `json:"description,omitempty" yaml:",omitempty"`
 	Link               string             `json:"link,omitempty" yaml:",omitempty"`
-	Replacements       map[string]string  `json:"replacements,omitempty" yaml:",omitempty"`
+	Replacements       Replacements       `json:"replacements,omitempty" yaml:",omitempty"`
 	Overrides          []*Override        `json:"overrides,omitempty" yaml:",omitempty"`
 	FormatOverrides    []*FormatOverride  `yaml:"format_overrides,omitempty" json:"format_overrides,omitempty"`
 	VersionConstraints string             `yaml:"version_constraint,omitempty" json:"version_constraint,omitempty"`
@@ -66,7 +42,6 @@
 	VersionSource      string             `json:"version_source,omitempty" yaml:"version_source,omitempty"`
 	CompleteWindowsExt *bool              `json:"complete_windows_ext,omitempty" yaml:"complete_windows_ext,omitempty"`
 	WindowsExt         string             `json:"windows_ext,omitempty" yaml:"windows_ext,omitempty"`
->>>>>>> 95473b3a
 }
 
 func (pkgInfo *PackageInfo) copy() *PackageInfo {
@@ -209,23 +184,6 @@
 }
 
 type VersionOverride struct {
-<<<<<<< HEAD
-	Type               string            `json:"type,omitempty" jsonschema:"enum=github_release,enum=github_content,enum=github_archive,enum=http"`
-	RepoOwner          string            `yaml:"repo_owner" json:"repo_owner,omitempty"`
-	RepoName           string            `yaml:"repo_name" json:"repo_name,omitempty"`
-	Asset              *string           `json:"asset,omitempty"`
-	Path               *string           `json:"path,omitempty"`
-	Format             string            `json:"format,omitempty" jsonschema:"example=tar.gz,example=raw"`
-	Files              []*File           `json:"files,omitempty"`
-	URL                *string           `json:"url,omitempty"`
-	Replacements       Replacements      `json:"replacements,omitempty"`
-	Overrides          []*Override       `json:"overrides,omitempty"`
-	FormatOverrides    []*FormatOverride `yaml:"format_overrides" json:"format_overrides,omitempty"`
-	SupportedIf        *string           `yaml:"supported_if" json:"supported_if,omitempty"`
-	SupportedEnvs      SupportedEnvs     `yaml:"supported_envs" json:"supported_envs,omitempty"`
-	VersionConstraints string            `yaml:"version_constraint" json:"version_constraint,omitempty"`
-	VersionFilter      *string           `yaml:"version_filter" json:"version_filter,omitempty"`
-=======
 	Type               string            `yaml:",omitempty" json:"type,omitempty" jsonschema:"enum=github_release,enum=github_content,enum=github_archive,enum=http"`
 	RepoOwner          string            `yaml:"repo_owner,omitempty" json:"repo_owner,omitempty"`
 	RepoName           string            `yaml:"repo_name,omitempty" json:"repo_name,omitempty"`
@@ -234,14 +192,13 @@
 	Format             string            `yaml:",omitempty" json:"format,omitempty" jsonschema:"example=tar.gz,example=raw"`
 	Files              []*File           `yaml:",omitempty" json:"files,omitempty"`
 	URL                *string           `yaml:",omitempty" json:"url,omitempty"`
-	Replacements       map[string]string `yaml:",omitempty" json:"replacements,omitempty"`
+	Replacements       Replacements      `yaml:",omitempty" json:"replacements,omitempty"`
 	Overrides          []*Override       `yaml:",omitempty" json:"overrides,omitempty"`
 	FormatOverrides    []*FormatOverride `yaml:"format_overrides,omitempty" json:"format_overrides,omitempty"`
 	SupportedIf        *string           `yaml:"supported_if,omitempty" json:"supported_if,omitempty"`
 	SupportedEnvs      []string          `yaml:"supported_envs,omitempty" json:"supported_envs,omitempty"`
 	VersionConstraints string            `yaml:"version_constraint,omitempty" json:"version_constraint,omitempty"`
 	VersionFilter      *string           `yaml:"version_filter,omitempty" json:"version_filter,omitempty"`
->>>>>>> 95473b3a
 	VersionSource      string            `json:"version_source,omitempty" yaml:"version_source"`
 	Rosetta2           *bool             `yaml:",omitempty" json:"rosetta2,omitempty"`
 	CompleteWindowsExt *bool             `json:"complete_windows_ext,omitempty" yaml:"complete_windows_ext,omitempty"`
