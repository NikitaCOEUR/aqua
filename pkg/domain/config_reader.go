--- conflicted
+++ resolved
@@ -9,10 +9,6 @@
 	Read(configFilePath string, cfg *aqua.Config) error
 }
 
-<<<<<<< HEAD
-type SecurityConfigReader interface {
-	Read(configFilePath string, cfg *security.Config) error
-=======
 type MockConfigReader struct {
 	Cfg *aqua.Config
 	Err error
@@ -21,5 +17,8 @@
 func (reader *MockConfigReader) Read(configFilePath string, cfg *aqua.Config) error {
 	*cfg = *reader.Cfg
 	return reader.Err
->>>>>>> 194f8c36
+}
+
+type SecurityConfigReader interface {
+	Read(configFilePath string, cfg *security.Config) error
 }